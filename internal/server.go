/*
 *
 * Copyright © 2020 nicksherron <nsherron90@gmail.com>
 *
 * Licensed under the Apache License, Version 2.0 (the "License");
 * you may not use this file except in compliance with the License.
 * You may obtain a copy of the License at
 *
 *     http://www.apache.org/licenses/LICENSE-2.0
 *
 * Unless required by applicable law or agreed to in writing, software
 * distributed under the License is distributed on an "AS IS" BASIS,
 * WITHOUT WARRANTIES OR CONDITIONS OF ANY KIND, either express or implied.
 * See the License for the specific language governing permissions and
 * limitations under the License.
 *
 */

package internal

import (
	"fmt"
	"log"
	"net/http"
	"os"
	"strconv"
	"strings"
	"time"

	"github.com/appleboy/gin-jwt/v2"
	"github.com/gin-gonic/gin"
)

type User struct {
	ID               uint    `json:"id" gorm:"primary_key"`
	Username         string  `json:"Username" gorm:"type:varchar(200);unique_index"`
	Email            string  `json:"email"`
	Password         string  `json:"password"`
	Mac              *string `json:"mac" gorm:"-"`
	RegistrationCode *string `json:"registrationCode"`
	SystemName       string  `json:"systemName" gorm:"-"`
}

type Query struct {
	Command    string `json:"command"`
	Path       string `json:"path"`
	Created    int64  `json:"created"`
	Uuid       string `json:"uuid"`
	ExitStatus int    `json:"exitStatus"`
	Username   string `json:"username"`
	SystemName string `gorm:"-"  json:"systemName"`
	SessionID  string `json:"sessionId"`
}

type Command struct {
	ProcessId        int    `json:"processId"`
	ProcessStartTime int64  `json:"processStartTime"`
	Uuid             string `json:"uuid"`
	Command          string `json:"command"`
	Created          int64  `json:"created"`
	Path             string `json:"path"`
	SystemName       string `json:"systemName"`
	ExitStatus       int    `json:"exitStatus"`
	User             User   `gorm:"association_foreignkey:ID"`
	UserId           uint
	Limit            int    `gorm:"-"`
	Unique           bool   `gorm:"-"`
	Query            string `gorm:"-"`
	SessionID        string `json:"sessionId"`
}

type System struct {
	ID            uint `json:"id" gorm:"primary_key"`
	Created       int64
	Updated       int64
	Mac           string  `json:"mac" gorm:"default:null"`
	Hostname      *string `json:"hostname"`
	Name          *string `json:"name"`
	ClientVersion *string `json:"clientVersion"`
	User          User    `gorm:"association_foreignkey:ID"`
	UserId        uint    `json:"userId"`
}

type Status struct {
	User                 `json:"-"`
	ProcessID            int    `json:"-"`
	Username             string `json:"username"`
	TotalCommands        int    `json:"totalCommands"`
	TotalSessions        int    `json:"totalSessions"`
	TotalSystems         int    `json:"totalSystems"`
	TotalCommandsToday   int    `json:"totalCommandsToday"`
	SessionName          string `json:"sessionName"`
	SessionStartTime     int64  `json:"sessionStartTime"`
	SessionTotalCommands int    `json:"sessionTotalCommands"`
}

type Config struct {
	Secret  string
	ID      int
	Created time.Time
}

var (
	// Addr is the listen and server address for our server (gin)
	Addr string
	// LogFile is the log file location for http logging. Default is stderr.
	LogFile string
	config  Config
)

func getLog() *os.File {

	if LogFile != "" {
		f, err := os.Create(LogFile)
		if err != nil {
			log.Fatal(err)
		}
		return f
	}
	return os.Stderr
}

// LoggerWithFormatter instance a Logger middleware with the specified log format function.
func loggerWithFormatterWriter(f gin.LogFormatter) gin.HandlerFunc {
	return gin.LoggerWithConfig(gin.LoggerConfig{
		Formatter: f,
		Output:    getLog(),
	})
}


// Run starts server
func Run() {
	// Initialize backend
	dbInit()

	gin.SetMode(gin.ReleaseMode)
	r := gin.New()
	r.Use(gin.Recovery())

	r.Use(loggerWithFormatterWriter(func(param gin.LogFormatterParams) string {
		return fmt.Sprintf("[BASHHUB-SERVER] %v | %3d | %13v | %15s | %-7s  %s\n",
			param.TimeStamp.Format("2006/01/02 - 15:04:05"),
			param.StatusCode,
			param.Latency,
			param.ClientIP,
			param.Method,
			param.Path,
		)
	}))

	// the jwt middleware
	authMiddleware, err := jwt.New(&jwt.GinJWTMiddleware{
		Realm:       "bashhub-server zone",
		Key:         []byte(config.getSecret()),
		Timeout:     10000 * time.Hour,
		MaxRefresh:  10000 * time.Hour,
		IdentityKey: "username",
		LoginResponse: func(c *gin.Context, code int, token string, expire time.Time) {
			c.JSON(http.StatusOK, gin.H{
				"accessToken": token,
			})
		},
		PayloadFunc: func(data interface{}) jwt.MapClaims {
			if v, ok := data.(*User); ok {
				return jwt.MapClaims{
					"username":   v.Username,
					"systemName": v.SystemName,
				}
			}
			return jwt.MapClaims{}
		},
		IdentityHandler: func(c *gin.Context) interface{} {
			claims := jwt.ExtractClaims(c)
			return &User{
				Username:   claims["username"].(string),
				SystemName: claims["systemName"].(string),
			}
		},
		Authenticator: func(c *gin.Context) (interface{}, error) {
			var user User

			if err := c.ShouldBind(&user); err != nil {
				return "", jwt.ErrMissingLoginValues
			}
			if user.userExists() {
				return &User{
					Username:   user.Username,
					SystemName: user.userGetSystemName(),
				}, nil
			}
			fmt.Println("failed")

			return nil, jwt.ErrFailedAuthentication
		},
		Authorizator: func(data interface{}, c *gin.Context) bool {
			if v, ok := data.(*User); ok && v.usernameExists() {
				return true
			}
			return false
		},
		Unauthorized: func(c *gin.Context, code int, message string) {
			c.JSON(code, gin.H{
				"code":    code,
				"message": message,
			})
		},
		TokenLookup:   "header: Authorization, query: token, cookie: jwt",
		TokenHeadName: "Bearer",
		TimeFunc:      time.Now,
	})

	if err != nil {
		log.Fatal("JWT Error:" + err.Error())
	}

	r.GET("/ping", func(c *gin.Context) {
		c.JSON(200, gin.H{
			"message": "pong",
		})
	})

	r.POST("/api/v1/login", authMiddleware.LoginHandler)

	r.POST("/api/v1/user", func(c *gin.Context) {
		var user User
		if err := c.ShouldBindJSON(&user); err != nil {
			c.JSON(http.StatusBadRequest, gin.H{"error": err.Error()})
			return
		}
		if user.Email == "" {
			c.JSON(http.StatusBadRequest, gin.H{"error": "email required"})
			return
		}
		if user.usernameExists() {
			c.String(409, "Username already taken")
			return
		}
		if user.emailExists() {
			c.String(409, "This email address is already registered.")
			return
		}
		user.userCreate()

	})

	r.Use(authMiddleware.MiddlewareFunc())

	r.GET("/api/v1/command/:path", func(c *gin.Context) {
		var command Command
		var user User
		claims := jwt.ExtractClaims(c)
		username := claims["username"].(string)
		command.User.ID = userGetId(username)

		if c.Param("path") == "search" {
			command.Limit = 100
			if c.Query("limit") != "" {
				if num, err := strconv.Atoi(c.Query("limit")); err != nil {
					command.Limit = 100
				} else {
					command.Limit = num
				}
			}
			if c.Query("unique") == "true" {
				command.Unique = true
			} else {
				command.Unique = false
			}
			command.Path = c.Query("path")
			command.Query = c.Query("query")
			command.SystemName = c.Query("systemName")

			result := command.commandGet()
			if len(result) == 0 {
				c.JSON(http.StatusOK, gin.H{})
				return
			}
			c.IndentedJSON(http.StatusOK, result)
		} else {
			command.Uuid = c.Param("path")
			result := command.commandGetUUID()
			result.Username = user.Username
			c.IndentedJSON(http.StatusOK, result)
		}

	})

	r.POST("/api/v1/command", func(c *gin.Context) {
		var command Command
		if err := c.ShouldBindJSON(&command); err != nil {
			c.JSON(http.StatusBadRequest, gin.H{"error": err.Error()})
			return
		}
		if command.ExitStatus != 0 && command.ExitStatus != 130 {
			return
		}
		claims := jwt.ExtractClaims(c)
		username := claims["username"].(string)
		command.User.ID = userGetId(username)
		command.SystemName = claims["systemName"].(string)
		command.commandInsert()
	})

	r.DELETE("/api/v1/command/:uuid", func(c *gin.Context) {
		var command Command
		claims := jwt.ExtractClaims(c)
		username := claims["username"].(string)
		command.User.ID = userGetId(username)
		command.Uuid = c.Param("uuid")
		command.commandDelete()
	})

	r.POST("/api/v1/system", func(c *gin.Context) {
		var system System
		err := c.Bind(&system)
		if err != nil {
			log.Fatal(err)
		}
		claims := jwt.ExtractClaims(c)
		username := claims["username"].(string)
		system.User.ID = userGetId(username)

		system.systemInsert()
		c.AbortWithStatus(201)
	})

	r.GET("/api/v1/system", func(c *gin.Context) {
		var system System
		claims := jwt.ExtractClaims(c)
		mac := c.Query("mac")
		if mac == "" {
			c.AbortWithStatus(http.StatusBadRequest)
			return
		}
		username := claims["username"].(string)
		system.User.ID = userGetId(username)
		result := system.systemGet()
		if len(result.Mac) == 0 {
			c.AbortWithStatus(404)
			return
		}
		c.IndentedJSON(http.StatusOK, result)

	})

<<<<<<< HEAD
	r.GET("/api/v1/client-view/status", func(c *gin.Context) {
		var status Status
		claims := jwt.ExtractClaims(c)
		username := claims["username"].(string)
		status.Username = username
		status.User.ID = userGetId(username)
		status.SessionName = c.Query("processId")
		t, err := strconv.Atoi(c.Query("startTime"))
		if err != nil {
			c.JSON(http.StatusBadRequest, gin.H{"error": err.Error()})
			return
		}
		status.SessionStartTime = int64(t)

		pid, err := strconv.Atoi(c.Query("processId"))
		if err != nil {
			c.JSON(http.StatusBadRequest, gin.H{"error": err.Error()})
			return
		}
		status.ProcessID = pid

		result, err := status.statusGet()
		if err != nil {
			c.JSON(http.StatusInternalServerError, gin.H{"error": err.Error()})
			return
		}

		c.IndentedJSON(http.StatusOK, result)

=======
	r.POST("/api/v1/import", func(c *gin.Context) {
		var query Query
		if err := c.ShouldBindJSON(&query); err != nil {
			c.JSON(http.StatusBadRequest, gin.H{"error": err.Error()})
			return
		}
		claims := jwt.ExtractClaims(c)
		query.Username = claims["username"].(string)
		importCommands(query)
>>>>>>> 58c935f9
	})

	Addr = strings.ReplaceAll(Addr, "http://", "")
	err = r.Run(Addr)

	if err != nil {
		fmt.Println("Error: \t", err)
	}
}<|MERGE_RESOLUTION|>--- conflicted
+++ resolved
@@ -128,7 +128,6 @@
 	})
 }
 
-
 // Run starts server
 func Run() {
 	// Initialize backend
@@ -344,7 +343,6 @@
 
 	})
 
-<<<<<<< HEAD
 	r.GET("/api/v1/client-view/status", func(c *gin.Context) {
 		var status Status
 		claims := jwt.ExtractClaims(c)
@@ -373,8 +371,8 @@
 		}
 
 		c.IndentedJSON(http.StatusOK, result)
-
-=======
+	})
+
 	r.POST("/api/v1/import", func(c *gin.Context) {
 		var query Query
 		if err := c.ShouldBindJSON(&query); err != nil {
@@ -384,7 +382,6 @@
 		claims := jwt.ExtractClaims(c)
 		query.Username = claims["username"].(string)
 		importCommands(query)
->>>>>>> 58c935f9
 	})
 
 	Addr = strings.ReplaceAll(Addr, "http://", "")
